# -*- coding: utf-8 -*-
# Copyright © 2017 Kevin Thibedeau
# Distributed under the terms of the MIT license
from __future__ import print_function

import re, os, io, ast
from pprint import pprint
from minilexer import MiniLexer

'''VHDL documentation parser'''

vhdl_tokens = {
  'root': [
    (r'package\s+(\w+)\s+is', 'package', 'package'),
    (r'package\s+body\s+(\w+)\s+is', 'package_body', 'package_body'),
    (r'function\s+(\w+|"[^"]+")\s*\(', 'function', 'param_list'),
    (r'procedure\s+(\w+)\s*\(', 'procedure', 'param_list'),
    (r'function\s+(\w+)', 'function', 'simple_func'),
    (r'component\s+(\w+)\s*is', 'component', 'component'),
    (r'entity\s+(\w+)\s*is', 'entity', 'entity'),
    (r'architecture\s+(\w+)\s*of', 'architecture', 'architecture'),
    (r'subtype\s+(\w+)\s+is\s+(\w+)', 'subtype'),
    (r'type\s+(\w+)\s*is', 'type', 'type_decl'),
    (r'/\*', 'block_comment', 'block_comment'),
    (r'--.*\n', None),
  ],
  'package': [
    (r'function\s+(\w+|"[^"]+")\s*\(', 'function', 'param_list'),
    (r'procedure\s+(\w+)\s*\(', 'procedure', 'param_list'),
    (r'function\s+(\w+)', 'function', 'simple_func'),
    (r'component\s+(\w+)\s*is', 'component', 'component'),
    (r'subtype\s+(\w+)\s+is\s+(\w+)', 'subtype'),
    (r'constant\s+(\w+)\s+:\s+(\w+)', 'constant'),
    (r'type\s+(\w+)\s*is', 'type', 'type_decl'),
    (r'end\s+\w+\s*;', None, '#pop'),
    (r'--#(.*)\n', 'metacomment'),
    (r'/\*', 'block_comment', 'block_comment'),
    (r'--.*\n', None),
  ],
  'package_body': [
    (r'end\s+\w+\s*;', None, '#pop'),
    (r'--#(.*)\n', 'metacomment'),
    (r'/\*', 'block_comment', 'block_comment'),
    (r'--.*\n', None),
  ],
  'type_decl': [
    (r'array', 'array_type', '#pop'),
    (r'file', 'file_type', '#pop'),
    (r'access', 'access_type', '#pop'),
    (r'record', 'record_type', '#pop'),
    (r'range', 'range_type', '#pop'),
    (r'\(', 'enum_type', '#pop'),
    (r';', 'incomplete_type', '#pop'),
    (r'/\*', 'block_comment', 'block_comment'),
    (r'--.*\n', None),
  ],
  'param_list': [
    (r'\s*((?:variable|signal|constant|file)\s+)?(\w+)\s*', 'param'),
    (r'\s*,\s*', None),
    (r'\s*:\s*', None, 'param_type'),
    (r'/\*', 'block_comment', 'block_comment'),
    (r'--.*\n', None),
  ],
  'param_type': [
    (r'\s*((?:in|out|inout|buffer)\s+)?(\w+)\s*', 'param_type'),
    (r'\s*;\s*', None, '#pop'),
    (r"\s*:=\s*('.'|[^\s;)]+)", 'param_default'),
    (r'\)\s*(?:return\s+(\w+)\s*)?;', 'end_subprogram', '#pop:2'),
    (r'\)\s*(?:return\s+(\w+)\s*)?is', None, '#pop:2'),
    (r'/\*', 'block_comment', 'block_comment'),
    (r'--.*\n', None),
  ],
  'simple_func': [
    (r'\s+return\s+(\w+)\s*;', 'end_subprogram', '#pop'),
    (r'\s+return\s+(\w+)\s+is', None, '#pop'),
    (r'/\*', 'block_comment', 'block_comment'),
    (r'--.*\n', None),
  ],
  'component': [
    (r'generic\s*\(', None, 'generic_list'),
    (r'port\s*\(', None, 'port_list'),
    (r'end\s+component\s*\w*;', 'end_component', '#pop'),
    (r'/\*', 'block_comment', 'block_comment'),
    (r'--.*\n', None),
  ],
  'entity': [
    (r'generic\s*\(', None, 'generic_list'),
    (r'port\s*\(', None, 'port_list'),
    (r'end\s+\w+\s*;', 'end_entity', '#pop'),
    (r'end\s+entity\s+\w+\s*;', 'end_entity', '#pop'),
    (r'/\*', 'block_comment', 'block_comment'),
    (r'--.*\n', None),
  ],
  'architecture': [
    (r'end\s+\w+\s*;', 'end_arch', '#pop'),
    (r'/\*', 'block_comment', 'block_comment'),
    (r'--.*\n', None),
  ],
  'generic_list': [
    (r'\s*(\w+)\s*', 'generic_param'),
    (r'\s*,\s*', None),
    (r'\s*:\s*', None, 'generic_param_type'),
    (r'--#(.*)\n', 'metacomment'),
    (r'/\*', 'block_comment', 'block_comment'),
    (r'--.*\n', None),
  ],
  'generic_param_type': [
    (r'\s*(\w+)[ \t\r\f\v]*', 'generic_param_type'),
    (r'\s*;\s*', None, '#pop'),
    (r"\s*:=\s*([\w']+)", 'generic_param_default'),
    (r'\)\s*;\s*--(.*)\n', 'line_comment', '#pop:2'),
    (r'\n\s*\)\s*;\s*--(.*)\n', 'generic_list_comment', '#pop:2'),
    (r'\n\s*', None),
    (r'\)\s*;', 'end_generic', '#pop:2'),
    (r'--#(.*)\n', 'metacomment'),
    (r'/\*', 'block_comment', 'block_comment'),
    (r'--.*\n', None),
  ],
  'port_list': [
    (r'\s*(\w+)\s*', 'port_param'),
    (r'\s*,\s*', None),
    (r'\s*:\s*', None, 'port_param_type'),
    (r'--#\s*{{(.*)}}\n', 'section_meta'),
    (r'--#(.*)\n', 'metacomment'),
    (r'/\*', 'block_comment', 'block_comment'),
    (r'--(.*)\n', 'line_comment'),
  ],
  'port_param_type': [
    (r'\s*(in|out|inout|buffer)\s+(\w+)\s*\(', 'port_array_param_type', 'array_range'),
    (r'\s*(in|out|inout|buffer)\s+(\w+)[ \t\r\f\v]*', 'port_param_type'),
    (r'\s*;\s*', None, '#pop'),
    (r"\s*:=\s*([\w']+)", 'port_param_default'),
    (r'--(.*)\n', 'line_comment'),
    (r'\)\s*;\s*--(.*)\n', 'line_comment', '#pop:2'),
    (r'\n\s*\)\s*;\s*--(.*)\n', 'port_list_comment', '#pop:2'),
    (r'\n\s*', None),
    (r'\)\s*;', 'end_port', '#pop:2'),
    (r'--#(.*)\n', 'metacomment'),
    (r'/\*', 'block_comment', 'block_comment'),
  ],
  'array_range': [
    (r'\(', 'open_paren', 'nested_parens'),
    (r'\s*([\w\+\-\*/\s]+)(\s+(?:down)?to)\s+([\w\+\-\*/\s]+)', 'array_range_val'),
    (r'\)', 'array_range_end', '#pop'),
  ],
  'nested_parens': [
    (r'\(', 'open_paren', 'nested_parens'),
    (r'\s*([\w\+\-\*/\s]+)(\s+(?:down)?to)\s+([\w\+\-\*/\s]+)', 'array_range_val'),
    (r'\)', 'close_paren', '#pop'),
  ],
  'block_comment': [
    (r'\*/', 'end_comment', '#pop'),
  ],
}

VhdlLexer = MiniLexer(vhdl_tokens, flags=re.MULTILINE | re.IGNORECASE)


class VhdlObject(object):
  '''Base class for parsed VHDL objects

  Args:
    name (str): Name of the object
    desc (str): Description from object metacomments
  '''
  def __init__(self, name, desc=None):
    self.name = name
    self.kind = 'unknown'
    self.desc = desc

class VhdlParameter(object):
  '''Parameter to subprograms, ports, and generics

  Args:
    name (str): Name of the object
    mode (str): Direction mode for the parameter
    data_type (str): Type name for the parameter
    default_value (str): Default value of the parameter
    desc (str): Description from object metacomments
    param_desc (str): Description of the parameter
  '''
  def __init__(self, name, mode=None, data_type=None, default_value=None, desc=None, param_desc = None):
    self.name = name
    self.mode = mode
    self.data_type = data_type
    self.default_value = default_value
    self.desc = desc
    self.param_desc = None

  def __str__(self):
    if self.mode is not None:
      param = '{} : {} {}'.format(self.name, self.mode, self.data_type.name + self.data_type.arange)
    else:
      param = '{} : {}'.format(self.name, self.data_type.name + self.data_type.arange)
    if self.default_value is not None:
      param = '{} := {}'.format(param, self.default_value)
    if self.param_desc is not None:
      param = '{} --{}'.format(param, self.param_desc)
    return param

  def __repr__(self):
    return "VhdlParameter('{}', '{}', '{}')".format(self.name, self.mode, self.data_type.name + self.data_type.arange)

class VhdlParameterType(object):
  '''Parameter type definition

  Args:  
    name (str): Name of the type
    direction(str): "to" or "downto"
    r_bound (str): A simple expression based on digits or variable names
    l_bound (str): A simple expression based on digits or variable names
    arange (str): Original array range string
  '''
  def __init__(self, name, direction = "", r_bound = "", l_bound = "", arange = ""):
    self.name = name
    self.direction = direction.strip()
    self.r_bound = r_bound.strip()
    self.l_bound = l_bound.strip()
    self.arange = arange

  def __repr__(self):
    return "VhdlParameterType('{}','{}')".format(self.name, self.arange)

class VhdlPackage(VhdlObject):
  '''Package declaration

  Args:
    name (str): Name of the package
    desc (str): Description from object metacomments
  '''
  def __init__(self, name, desc=None):
    VhdlObject.__init__(self, name, desc)
    self.kind = 'package'

class VhdlType(VhdlObject):
  '''Type definition

  Args:
    name (str): Name of the type
    package (str): Package containing the type
    type_of (str): Object type of this type definition
    desc (str, optional): Description from object metacomments
  '''
  def __init__(self, name, package, type_of, desc=None):
    VhdlObject.__init__(self, name, desc)
    self.kind = 'type'
    self.package = package
    self.type_of = type_of
  def __repr__(self):
    return "VhdlType('{}', '{}')".format(self.name, self.type_of)


class VhdlSubtype(VhdlObject):
  '''Subtype definition

  Args:
    name (str): Name of the subtype
    package (str): Package containing the subtype
    base_type (str): Base type name derived from
    desc (str, optional): Description from object metacomments
  '''
  def __init__(self, name, package, base_type, desc=None):
    VhdlObject.__init__(self, name, desc)
    self.kind = 'subtype'
    self.package = package
    self.base_type = base_type
  def __repr__(self):
    return "VhdlSubtype('{}', '{}')".format(self.name, self.base_type)


class VhdlConstant(VhdlObject):
  '''Constant definition

  Args:
    name (str): Name of the constant
    package (str): Package containing the constant
    base_type (str): Type fo the constant
    desc (str, optional): Description from object metacomments
  '''
  def __init__(self, name, package, base_type, desc=None):
    VhdlObject.__init__(self, name, desc)
    self.kind = 'constant'
    self.package = package
    self.base_type = base_type
  def __repr__(self):
    return "VhdlConstant('{}', '{}')".format(self.name, self.base_type)


class VhdlFunction(VhdlObject):
  '''Function declaration

  Args:
    name (str): Name of the function
    package (str): Package containing the function
    parameters (list of VhdlParameter): Parameters to the function
    return_type (str, optional): Type of the return value
    desc (str, optional): Description from object metacomments
  '''
  def __init__(self, name, package, parameters, return_type=None, desc=None):
    VhdlObject.__init__(self, name, desc)
    self.kind = 'function'
    self.package = package
    self.parameters = parameters
    self.return_type = return_type

  def __repr__(self):
    return "VhdlFunction('{}')".format(self.name)


class VhdlProcedure(VhdlObject):
  '''Procedure declaration

  Args:
    name (str): Name of the procedure
    package (str): Package containing the procedure
    parameters (list of VhdlParameter): Parameters to the procedure
    desc (str, optional): Description from object metacomments
  '''
  def __init__(self, name, package, parameters, desc=None):
    VhdlObject.__init__(self, name, desc)
    self.kind = 'procedure'
    self.package = package
    self.parameters = parameters

  def __repr__(self):
    return "VhdlProcedure('{}')".format(self.name)

class VhdlEntity(VhdlObject):
  '''Entity declaration
  Args:
    name (str): Name of the entity
    ports (list of VhdlParameter): Port parameters to the entity
    generics (list of VhdlParameter): Generic parameters to the entity
    sections (list of str): Metacomment sections
    desc (str, optional): Description from object metacomments
  '''
  def __init__(self, name, ports, generics=None, sections=None, desc=None):
    VhdlObject.__init__(self, name, desc)
    self.kind = 'entity'
    self.generics = generics if generics is not None else []
    self.ports = ports
    self.sections = sections if sections is not None else {}

  def __repr__(self):
    return "VhdlEntity('{}')".format(self.name)

  def dump(self):
    print('VHDL entity: {}'.format(self.name))
    for p in self.ports:
      print('\t{} ({}), {} ({})'.format(p.name, type(p.name), p.data_type, type(p.data_type)))

class VhdlComponent(VhdlObject):
  '''Component declaration

  Args:
    name (str): Name of the component
    package (str): Package containing the component
    ports (list of VhdlParameter): Port parameters to the component
    generics (list of VhdlParameter): Generic parameters to the component
    sections (list of str): Metacomment sections
    desc (str, optional): Description from object metacomments
  '''
  def __init__(self, name, package, ports, generics=None, sections=None, desc=None):
    VhdlObject.__init__(self, name, desc)
    self.kind = 'component'
    self.package = package
    self.generics = generics if generics is not None else []
    self.ports = ports
    self.sections = sections if sections is not None else {}

  def __repr__(self):
    return "VhdlComponent('{}')".format(self.name)

  def dump(self):
    print('VHDL component: {}'.format(self.name))
    for p in self.ports:
      print('\t{} ({}), {} ({})'.format(p.name, type(p.name), p.data_type, type(p.data_type)))


def parse_vhdl_file(fname):
  '''Parse a named VHDL file

  Args:
    fname(str): Name of file to parse
  Returns:
    Parsed objects.
  '''
  with open(fname, 'rt') as fh:
    text = fh.read()
  return parse_vhdl(text)

def parse_vhdl(text):
  '''Parse a text buffer of VHDL code

  Args:
    text(str): Source code to parse
  Returns:
    Parsed objects.
  '''
  lex = VhdlLexer

  name = None
  kind = None
  saved_type = None
  end_param_group = False
  cur_package = None

  metacomments = []
  parameters = []
  param_items = []

  generics = []
  ports = []
  sections = []
  port_param_index = 0
  last_items = []
  array_range_start_pos = 0

  objects = []

  for pos, action, groups in lex.run(text):
    if action == 'metacomment':
      realigned = re.sub(r'^#+', lambda m: ' ' * len(m.group(0)), groups[0])
      if not last_items:
        metacomments.append(realigned)
      else:
        for i in last_items:
          i.desc = realigned
    if action == 'section_meta':
      sections.append((port_param_index, groups[0]))

    elif action == 'function':
      kind = 'function'
      name = groups[0]
      param_items = []
      parameters = []
    elif action == 'procedure':
      kind = 'procedure'
      name = groups[0]
      param_items = []
      parameters = []
    elif action == 'param':
      if end_param_group:
        # Complete previous parameters
        for i in param_items:
          parameters.append(i)
        param_items = []
        end_param_group = False

      param_items.append(VhdlParameter(groups[1]))
    elif action == 'param_type':
      mode, ptype = groups

      if mode is not None:
        mode = mode.strip()

      for i in param_items: # Set mode and type for all pending parameters
        i.mode = mode
        i.data_type = ptype

      end_param_group = True

    elif action == 'param_default':
      for i in param_items:
        i.default_value = groups[0]

    elif action == 'end_subprogram':
      # Complete last parameters
      for i in param_items:
        parameters.append(i)

      if kind == 'function':
        vobj = VhdlFunction(name, cur_package, parameters, groups[0], metacomments)
      else:
        vobj = VhdlProcedure(name, cur_package, parameters, metacomments)

      objects.append(vobj)

      metacomments = []
      parameters = []
      param_items = []
      kind = None
      name = None
   
    elif action == 'entity':
      kind = 'entity'
      name = groups[0]
      generics = []
      ports = []
      param_items = []
      sections = []
      port_param_index = 0

    elif action == 'component':
      kind = 'component'
      name = groups[0]
      generics = []
      ports = []
      param_items = []
      sections = []
      port_param_index = 0

    elif action == 'generic_param':
      param_items.append(groups[0])

    elif action == 'generic_param_type':
      ptype = groups[0]
<<<<<<< HEAD
      
      last_items = []
=======

>>>>>>> d3778a9b
      for i in param_items:
        p = VhdlParameter(i, 'in', VhdlParameterType(ptype))
        generics.append(p)
        last_items.append(p)

      param_items = []

    elif action == 'generic_param_default':
      for i in last_items:
        i.default_value = groups[0]

    elif action == 'port_param':
      param_items.append(groups[0])
      port_param_index += 1

    elif action == 'port_param_type':
      mode, ptype = groups

      last_items = []
      for i in param_items:
        p = VhdlParameter(i, mode, VhdlParameterType(ptype))
        ports.append(p)
        last_items.append(p)

      param_items = []

    elif action == 'port_param_default':
      for i in last_items:
        i.default_value = groups[0]

    elif action == 'port_array_param_type':
      mode, ptype = groups
      array_range_start_pos = pos[1]

    elif action == 'array_range_val':
      l_bound, direction, r_bound = groups

    elif action == 'array_range_end':
      arange = text[array_range_start_pos:pos[0]+1]

      last_items = []
      for i in param_items:
        p = VhdlParameter(i, mode, VhdlParameterType(ptype, direction, r_bound, l_bound, arange))
        ports.append(p)
        last_items.append(p)

      param_items = []

    elif action == 'end_entity':
      vobj = VhdlEntity(name, ports, generics, dict(sections), metacomments)
      objects.append(vobj)
      last_items = []
      metacomments = []

    elif action == 'end_component':
      vobj = VhdlComponent(name, cur_package, ports, generics, dict(sections), metacomments)
      objects.append(vobj)
      last_items = []
      metacomments = []

    elif action == 'package':
      objects.append(VhdlPackage(groups[0]))
      cur_package = groups[0]
      kind = None
      name = None

    elif action == 'type':
      saved_type = groups[0]

    elif action in ('array_type', 'file_type', 'access_type', 'record_type', 'range_type', 'enum_type', 'incomplete_type'):
      vobj = VhdlType(saved_type, cur_package, action, metacomments)
      objects.append(vobj)
      kind = None
      name = None
      metacomments = []

    elif action == 'subtype':
      vobj = VhdlSubtype(groups[0], cur_package, groups[1], metacomments)
      objects.append(vobj)
      kind = None
      name = None
      metacomments = []

    elif action == 'constant':
      vobj = VhdlConstant(groups[0], cur_package, groups[1], metacomments)
      objects.append(vobj)
      kind = None
      name = None
      metacomments = []

    elif action == 'line_comment':
      for i in last_items:
        if not i.param_desc:
          i.param_desc = groups[0]

  return objects


def subprogram_prototype(vo):
  '''Generate a canonical prototype string

  Args:
    vo (VhdlFunction, VhdlProcedure): Subprogram object
  Returns:
    Prototype string.
  '''

  plist = '; '.join(str(p) for p in vo.parameters)

  if isinstance(vo, VhdlFunction):
    if len(vo.parameters) > 0:
      proto = 'function {}({}) return {};'.format(vo.name, plist, vo.return_type)
    else:
      proto = 'function {} return {};'.format(vo.name, vo.return_type)

  else: # procedure
    proto = 'procedure {}({});'.format(vo.name, plist)

  return proto

def subprogram_signature(vo, fullname=None):
  '''Generate a signature string

  Args:
    vo (VhdlFunction, VhdlProcedure): Subprogram object
  Returns:
    Signature string.
  '''

  if fullname is None:
    fullname = vo.name

  if isinstance(vo, VhdlFunction):
    plist = ','.join(p.data_type for p in vo.parameters)
    sig = '{}[{} return {}]'.format(fullname, plist, vo.return_type)
  else: # procedure
    plist = ','.join(p.data_type for p in vo.parameters)
    sig = '{}[{}]'.format(fullname, plist)

  return sig


def is_vhdl(fname):
  '''Identify file as VHDL by its extension

  Args:
    fname (str): File name to check
  Returns:
    True when file has a VHDL extension.
  '''
  return os.path.splitext(fname)[1].lower() in ('.vhdl', '.vhd')


class VhdlExtractor(object):
  '''Utility class that caches parsed objects and tracks array type definitions

  Args:
    array_types(set): Initial array types
  '''
  def __init__(self, array_types=set()):
    self.array_types = set(('std_ulogic_vector', 'std_logic_vector',
      'signed', 'unsigned', 'bit_vector'))

    self.array_types |= array_types
    self.object_cache = {}

  def extract_objects(self, fname, type_filter=None):
    '''Extract objects from a source file

    Args:
      fname (str): File to parse
      type_filter (class, optional): Object class to filter results
    Returns:
      List of parsed objects.
    '''
    objects = []
    if fname in self.object_cache:
      objects = self.object_cache[fname]
    else:
      with io.open(fname, 'rt', encoding='latin-1') as fh:
        text = fh.read()
        objects = parse_vhdl(text)
        self.object_cache[fname] = objects
        self._register_array_types(objects)

    if type_filter:
      objects = [o for o in objects if isinstance(o, type_filter)]

    return objects

  def extract_objects_from_source(self, text, type_filter=None):
    '''Extract object declarations from a text buffer

    Args:
      text (str): Source code to parse
      type_filter (class, optional): Object class to filter results
    Returns:
      List of parsed objects.
    '''
    objects = parse_vhdl(text)
    self._register_array_types(objects)

    if type_filter:
      objects = [o for o in objects if isinstance(o, type_filter)]

    return objects


  def is_array(self, data_type):
    '''Check if a type is a known array type

    Args:
      data_type (str): Name of type to check
    Returns:
      True if ``data_type`` is a known array type.
    '''

    # Split off any brackets
    data_type = data_type.split('[')[0].strip()

    return data_type.lower() in self.array_types


  def _add_array_types(self, type_defs):
    '''Add array data types to internal registry

    Args:
      type_defs (dict): Dictionary of type definitions
    '''
    if 'arrays' in type_defs:
      self.array_types |= set(type_defs['arrays'])

  def load_array_types(self, fname):
    '''Load file of previously extracted data types

    Args:
      fname (str): Name of file to load array database from
    '''
    type_defs = ''
    with open(fname, 'rt') as fh:
      type_defs = fh.read()

    try:
      type_defs = ast.literal_eval(type_defs)
    except SyntaxError:
      type_defs = {}

    self._add_array_types(type_defs)

  def save_array_types(self, fname):
    '''Save array type registry to a file

    Args:
      fname (str): Name of file to save array database to
    '''
    type_defs = {'arrays': sorted(list(self.array_types))}
    with open(fname, 'wt') as fh:
      pprint(type_defs, stream=fh)

  def _register_array_types(self, objects):
    '''Add array type definitions to internal registry

    Args:
      objects (list of VhdlType or VhdlSubtype): Array types to track
    '''
    # Add all array types directly
    types = [o for o in objects if isinstance(o, VhdlType) and o.type_of == 'array_type']
    for t in types:
      self.array_types.add(t.name)

    subtypes = {o.name:o.base_type for o in objects if isinstance(o, VhdlSubtype)}

    # Find all subtypes of an array type
    for k,v in subtypes.items():
      while v in subtypes: # Follow subtypes of subtypes
        v = subtypes[v]
      if v in self.array_types:
        self.array_types.add(k)

  def register_array_types_from_sources(self, source_files):
    '''Add array type definitions from a file list to internal registry

    Args:
      source_files (list of str): Files to parse for array definitions
    '''
    for fname in source_files:
      if is_vhdl(fname):
        self._register_array_types(self.extract_objects(fname))


if __name__ == '__main__':
  ve = VhdlExtractor()
  code = '''
package foo is
  function afunc(q,w,e : std_ulogic; h,j,k : unsigned) return std_ulogic;

  procedure aproc( r,t,y : in std_ulogic; u,i,o : out signed);

  component acomp is
    port (
      a,b,c : in std_ulogic;    -- no default value
      f,g,h : inout bit := '1'; -- bit ports 
      v : in std_logic_vector(lBound -1 downto 0) -- array range
    ); -- port list comment
    
  end component;

end package;
  '''

  objs = ve.extract_objects_from_source(code)

  for o in objs:
    print(o.name)
    try:
      for p in o.parameters:
        print(p)
    except:
      pass

    try:
      for p in o.ports:
        print(p)
    except:
      pass<|MERGE_RESOLUTION|>--- conflicted
+++ resolved
@@ -505,12 +505,8 @@
 
     elif action == 'generic_param_type':
       ptype = groups[0]
-<<<<<<< HEAD
       
       last_items = []
-=======
-
->>>>>>> d3778a9b
       for i in param_items:
         p = VhdlParameter(i, 'in', VhdlParameterType(ptype))
         generics.append(p)
